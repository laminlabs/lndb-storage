from typing import Optional, Union

import h5py
import zarr
from anndata import AnnData
from anndata._io.h5ad import read_dataframe_legacy as read_dataframe_legacy_h5
from anndata._io.specs.methods import _read_partial
from anndata._io.specs.registry import read_elem, read_elem_partial
from anndata._io.zarr import read_dataframe_legacy as read_dataframe_legacy_zarr
from lndb.dev.upath import infer_filesystem as _infer_filesystem
from lnschema_core import File
from lnschema_core._core import filepath_from_file_or_folder

from ._lazy_field import LazySelector


def _read_dataframe(elem: Union[zarr.Array, h5py.Dataset, zarr.Group, h5py.Group]):
    if isinstance(elem, zarr.Array):
        return read_dataframe_legacy_zarr(elem)
    elif isinstance(elem, h5py.Dataset):
        return read_dataframe_legacy_h5(elem)
    else:
        return read_elem(elem)


def _indices(base_indices, select_indices):
    if len(base_indices) == len(select_indices):
        return slice(None)
    else:
        return list(base_indices.get_indexer(select_indices))


def _subset_adata_storage(
    storage: Union[zarr.Group, h5py.File],
    query_obs: Optional[Union[str, LazySelector]] = None,
    query_var: Optional[Union[str, LazySelector]] = None,
) -> Union[AnnData, None]:
    with storage as access:
        obs = _read_dataframe(access["obs"])
        var = _read_dataframe(access["var"])

        if query_obs is not None:
            if hasattr(query_obs, "evaluate"):
                obs_result = obs[query_obs.evaluate(obj=obs)]  # type: ignore
            else:
                obs_result = obs.query(query_obs)
        else:
            obs_result = obs

        if query_var is not None:
            if hasattr(query_var, "evaluate"):
                var_result = var[query_var.evaluate(obj=var)]  # type: ignore
            else:
                var_result = var.query(query_var)
        else:
            var_result = var

        if obs_result.index.empty or var_result.index.empty:
            return None

        obs_idx = _indices(obs.index, obs_result.index)
        var_idx = _indices(var.index, var_result.index)

        prepare_adata = {}
        prepare_adata["obs"] = obs_result
        prepare_adata["var"] = var_result
        X = read_elem_partial(access["X"], indices=(obs_idx, var_idx))
        prepare_adata["X"] = X
        if "obsm" in access:
            obsm = _read_partial(access["obsm"], indices=(obs_idx, slice(None)))
            prepare_adata["obsm"] = obsm
        if "varm" in access:
            varm = _read_partial(access["varm"], indices=(var_idx, slice(None)))
            prepare_adata["varm"] = varm
        if "obsp" in access:
            obsp = _read_partial(access["obsp"], indices=(obs_idx, obs_idx))
            prepare_adata["obsp"] = obsp
        if "varp" in access:
            varp = _read_partial(access["varp"], indices=(var_idx, var_idx))
            prepare_adata["varp"] = varp
        if "layers" in access:
            layers = _read_partial(access["layers"], indices=(obs_idx, var_idx))
            prepare_adata["layers"] = layers
        if "uns" in access:
            prepare_adata["uns"] = read_elem(access["uns"])

        return AnnData(**prepare_adata)


def _subset_anndata_file(
    file: File,
    query_obs: Optional[Union[str, LazySelector]] = None,
    query_var: Optional[Union[str, LazySelector]] = None,
) -> Union[AnnData, None]:
    file_path = filepath_from_file_or_folder(file)
    fs, file_path_str = _infer_filesystem(file_path)

    adata: Union[AnnData, None] = None

    if file.suffix == ".h5ad":
        with fs.open(file_path_str, mode="rb") as file:
            storage = h5py.File(file, mode="r")
            adata = _subset_adata_storage(storage, query_obs, query_var)
    elif file.suffix == ".zarr":
        mapper = fs.get_mapper(file_path_str, check=True)
        storage = zarr.open(mapper, mode="r")
        adata = _subset_adata_storage(storage, query_obs, query_var)

<<<<<<< HEAD
    return adata
=======
    return adata


class CloudAnnData:
    def __init__(self, file: File):
        fs, file_path_str = _infer_filesystem(filepath_from_file_or_folder(file))
        if file.suffix == ".h5ad":
            self._conn = fs.open(file_path_str, mode="rb")
            self.storage = h5py.File(self._conn, mode="r")
        elif file.suffix in (".zarr", ".zrad"):
            self._conn = None
            mapper = fs.get_mapper(file_path_str, check=True)
            self.storage = zarr.open(mapper, mode="r")
        else:
            raise ValueError(
                f"file should have .h5ad, .zarr or .zrad suffix, not {file.suffix}."
            )

    def __del__(self):
        """Closes the connection."""
        if self._conn is not None:
            self.storage.close()
            self._conn.close()

    @cached_property
    def obs(self) -> pd.DataFrame:
        return _to_df(read_elem(self.storage["obs"]))

    @cached_property
    def var(self) -> pd.DataFrame:
        return _to_df(read_elem(self.storage["var"]))
>>>>>>> 6f683457
<|MERGE_RESOLUTION|>--- conflicted
+++ resolved
@@ -106,38 +106,4 @@
         storage = zarr.open(mapper, mode="r")
         adata = _subset_adata_storage(storage, query_obs, query_var)
 
-<<<<<<< HEAD
-    return adata
-=======
-    return adata
-
-
-class CloudAnnData:
-    def __init__(self, file: File):
-        fs, file_path_str = _infer_filesystem(filepath_from_file_or_folder(file))
-        if file.suffix == ".h5ad":
-            self._conn = fs.open(file_path_str, mode="rb")
-            self.storage = h5py.File(self._conn, mode="r")
-        elif file.suffix in (".zarr", ".zrad"):
-            self._conn = None
-            mapper = fs.get_mapper(file_path_str, check=True)
-            self.storage = zarr.open(mapper, mode="r")
-        else:
-            raise ValueError(
-                f"file should have .h5ad, .zarr or .zrad suffix, not {file.suffix}."
-            )
-
-    def __del__(self):
-        """Closes the connection."""
-        if self._conn is not None:
-            self.storage.close()
-            self._conn.close()
-
-    @cached_property
-    def obs(self) -> pd.DataFrame:
-        return _to_df(read_elem(self.storage["obs"]))
-
-    @cached_property
-    def var(self) -> pd.DataFrame:
-        return _to_df(read_elem(self.storage["var"]))
->>>>>>> 6f683457
+    return adata